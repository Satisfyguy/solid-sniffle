--- conflicted
+++ resolved
@@ -10,10 +10,7 @@
         </h1>
 
         <form id="create-listing-form">
-<<<<<<< HEAD
             <input type="hidden" name="csrf_token" value="{{ csrf_token }}">
-=======
->>>>>>> a8f4ebac
             <div class="form-group">
                 <label for="title">TITLE</label>
                 <input type="text" id="title" name="title" placeholder="Product title" required minlength="3" maxlength="200">
@@ -46,55 +43,6 @@
         </form>
 
         <div id="listing-result" style="margin-top: 20px;"></div>
-
-        <script>
-        document.getElementById('create-listing-form').addEventListener('submit', async function(e) {
-            e.preventDefault();
-
-            const formData = {
-                title: document.getElementById('title').value,
-                description: document.getElementById('description').value,
-                price_xmr: parseInt(document.getElementById('price_xmr').value),
-                stock: parseInt(document.getElementById('stock').value)
-            };
-
-            try {
-                const response = await fetch('/api/listings', {
-                    method: 'POST',
-                    headers: {
-                        'Content-Type': 'application/json',
-                    },
-                    body: JSON.stringify(formData)
-                });
-
-                const result = await response.json();
-                const resultDiv = document.getElementById('listing-result');
-
-                if (response.ok) {
-                    resultDiv.innerHTML = `
-                        <div style="padding: 15px; background: rgba(0, 255, 100, 0.1); border: 1px solid rgba(0, 255, 100, 0.3); border-radius: 4px;">
-                            <p style="color: #00ff66; margin: 0;">✓ LISTING CREATED SUCCESSFULLY</p>
-                            <p style="color: #888; margin: 10px 0 0 0; font-size: 12px;">ID: ${result.id}</p>
-                            <a href="/listings/${result.id}" style="color: #00ff66; text-decoration: underline; font-size: 12px;">VIEW LISTING →</a>
-                        </div>
-                    `;
-                    document.getElementById('create-listing-form').reset();
-                } else {
-                    resultDiv.innerHTML = `
-                        <div style="padding: 15px; background: rgba(255, 0, 0, 0.1); border: 1px solid rgba(255, 0, 0, 0.3); border-radius: 4px;">
-                            <p style="color: #ff4444; margin: 0;">✗ ERROR: ${result.error || 'Failed to create listing'}</p>
-                        </div>
-                    `;
-                }
-            } catch (error) {
-                document.getElementById('listing-result').innerHTML = `
-                    <div style="padding: 15px; background: rgba(255, 0, 0, 0.1); border: 1px solid rgba(255, 0, 0, 0.3); border-radius: 4px;">
-                        <p style="color: #ff4444; margin: 0;">✗ NETWORK ERROR: ${error.message}</p>
-                    </div>
-                `;
-            }
-        });
-        </script>
     </div>
 </div>
 {% endblock %}
